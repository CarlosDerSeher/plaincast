--- conflicted
+++ resolved
@@ -4,8 +4,7 @@
 Chromecast-like devices, and implements the YouTube app. It only renders the
 audio, not the video, so it is very lightweight and can run headless.
 
-It can be used as media server, for example on the [Raspberry
-Pi](http://www.raspberrypi.org/).
+It can be used as media server, for example on the [Raspberry Pi](http://www.raspberrypi.org/).
 
 ## Installation
 
@@ -34,14 +33,10 @@
 
 Then get the required packages and compile:
 
-<<<<<<< HEAD
     $ go get -u github.com/CarlosDerSeher/plaincast
-=======
-    $ go get -u github.com/aykevl/plaincast
 	
 To run the server, you can run the executable `bin/plaincast` relative to your Go
 workspace.
->>>>>>> 2d8c345b
 
     $ bin/plaincast [OPTIONS]
 
@@ -77,11 +72,11 @@
 	-h, -help	    	Prints help text and exit
 	-ao-pcm		    	Write audio to a file, 48kHz stereo format S16
 	-app		    	Name of the app to run on startup, no need to use 
-                    	as currently is supported only YouTube	
+        	            	as currently is supported only YouTube	
 	-cachedir	    	Cache directory location for youtube-dl
 	-config		    	Location of the configuration file, path to to config
-                    	(default location ~/.config/plaincast.json)
-    -friendly-name  	Custom friendly name (default "Plaincast HOSTNAME")	
+        	            	(default location ~/.config/plaincast.json)
+	-friendly-name  	Custom friendly name (default "Plaincast HOSTNAME")	
 	-http-port	    	Custom http port (default 8008)
 	-log-libmpv	    	Log output of libmpv
 	-log-mpv	    	Log MPV wrapper output
@@ -90,14 +85,14 @@
 	-log-youtube    	Log YouTube app
 	-loglevel	    	Baseline loglevel (info, warn, err) (default "warn")
 	-no-config	    	Disable reading from and writing to config file
-	-no-sspd	    	Disable SSDP server   
+	-no-sspd	    	Disable SSDP server
 
 
 ### Snapcast support
 
 You can easily write audio output to snapcast pipe using option
 
-`-ao-pcm PATH-TO-SNAPFIFO` 
+`-ao-pcm PATH-TO-SNAPFIFO`
 
 
 ## Notes on pytube
